--- conflicted
+++ resolved
@@ -35,10 +35,8 @@
 - Added wrapper for SecretKeyFactory.PBKDF2WithHmacSHA1
 - Added DSA support to JDKKeyManager.engineGetKeySpec
 
-<<<<<<< HEAD
-Non-performance changes
-- Log entry and exit to DHParametersHelper.generateSafePrimes which has long, unpredictable runtime
-=======
 Other security changes:
-- blacklist fraudulent Comodo certificates in PKIXCertPathValidatorSpi
->>>>>>> 34c261b1
+- Blacklist fraudulent Comodo certificates in PKIXCertPathValidatorSpi
+
+Other changes:
+- Log entry and exit to DHParametersHelper.generateSafePrimes which has long, unpredictable runtime