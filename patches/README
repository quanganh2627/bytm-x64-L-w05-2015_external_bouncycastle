android.patch:

patch against Bouncy Castle:

The main differences involve removing algorithms not included in the
reference implementation (RI).  The libcore
java.security.StandardNames test support class provides the most
up-do-date documentation of differences between the RI's list of
supported algorithms and Android's. Some notable omissions versus the
RI:
- LDAP
- MD2
- RC2

Other performance (both speed and memory) and correctness changes:
- singleton DERNull (BouncyCastle now does this but we make constructor private to be sure)
- similarly made DERBoolean constructor private and moved to DERBoolean.{getInstance,TRUE,FALSE}
- removed use of Boolean constructor
- DERPrintableString interns its internal String values
- DERObjectIdentifier interns its internal String indentifer value
- changed uses of 'new Integer' to 'Integer.valueOf'
- X509CertificateObject.getEncoded caches its result
- removed references to SecretKeyFactory.PBE/PKCS5 SecretKeyFactory.PBE/PKCS12
- OpenSSLDigest uses NativeCrypto JNI API
- KeyStoreSpis made more tolerant of non-existant and null aliases
- PKCS12 KeyStore.getCreationDate tries to mimic RI behavior on null and missing aliases
- Make PKCS12 KeyStore throw error when setting non-PrivateKey, instead of on get
- Make PKCS12 KeyStore tolerate setting with an empty certificate chain
- Fixed cut & paste instanceof error in EncryptedPrivateKeyInfo
- Make BouncyCastleProvider.PROVIDER_NAME final
- Added wrapper for SecretKeyFactory.PBKDF2WithHmacSHA1
- Added DSA support to JDKKeyManager.engineGetKeySpec

Other security changes:
<<<<<<< HEAD
- Blacklist fraudulent Comodo certificates in PKIXCertPathValidatorSpi

Other changes:
- Log entry and exit to DHParametersHelper.generateSafePrimes which has long, unpredictable runtime
=======
- blacklist fraudulent Comodo certificates in PKIXCertPathValidatorSpi
- blacklist compromised DigiNotar Root CA by public key to block cross-signed intermediates
>>>>>>> fd163e51
<|MERGE_RESOLUTION|>--- conflicted
+++ resolved
@@ -32,12 +32,8 @@
 - Added DSA support to JDKKeyManager.engineGetKeySpec
 
 Other security changes:
-<<<<<<< HEAD
 - Blacklist fraudulent Comodo certificates in PKIXCertPathValidatorSpi
+- Blacklist compromised DigiNotar Root CA by public key to block cross-signed intermediates
 
 Other changes:
-- Log entry and exit to DHParametersHelper.generateSafePrimes which has long, unpredictable runtime
-=======
-- blacklist fraudulent Comodo certificates in PKIXCertPathValidatorSpi
-- blacklist compromised DigiNotar Root CA by public key to block cross-signed intermediates
->>>>>>> fd163e51
+- Log entry and exit to DHParametersHelper.generateSafePrimes which has long, unpredictable runtime