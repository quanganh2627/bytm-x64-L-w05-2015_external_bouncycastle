--- conflicted
+++ resolved
@@ -31,12 +31,8 @@
 - PKCS12 KeyStore.getCreationDate tries to mimic RI behavior on null and missing aliases
 - Make PKCS12 KeyStore throw error when setting non-PrivateKey, instead of on get
 - Make PKCS12 KeyStore tolerate setting with an empty certificate chain
-<<<<<<< HEAD
-- Added wrapper for SecretKeyFactory.PBKDF2WithHmacSHA1
-=======
 - Added wrapper for SecretKeyFactory.PBKDF2WithHmacSHA1
 
 Other security changes:
 - blacklist fraudulent Comodo certificates in PKIXCertPathValidatorSpi
-- blacklist compromised DigiNotar Root CA by public key to block cross-signed intermediates
->>>>>>> c5f0a0c5
+- blacklist compromised DigiNotar Root CA by public key to block cross-signed intermediates