--- conflicted
+++ resolved
@@ -1,5 +1,8 @@
 package org.bouncycastle.jce.provider;
 
+// BEGIN android-added
+import java.math.BigInteger;
+// END android-added
 import java.security.InvalidAlgorithmParameterException;
 import java.security.PublicKey;
 import java.security.cert.CertPath;
@@ -42,8 +45,6 @@
 public class PKIXCertPathValidatorSpi
         extends CertPathValidatorSpi
 {
-<<<<<<< HEAD
-=======
     // BEGIN android-added
 
     // From http://src.chromium.org/viewvc/chrome/trunk/src/net/base/x509_certificate.cc?revision=78748&view=markup
@@ -93,7 +94,6 @@
     }
 
     // END android-added
->>>>>>> c5f0a0c5
 
     public CertPathValidatorResult engineValidate(
             CertPath certPath,
@@ -148,6 +148,22 @@
         {
             throw new CertPathValidatorException("Certification path is empty.", null, certPath, 0);
         }
+        // BEGIN android-added
+        {
+            X509Certificate cert = (X509Certificate) certs.get(0);
+
+            if (cert != null) {
+                BigInteger serial = cert.getSerialNumber();
+                if (serial != null && SERIAL_BLACKLIST.contains(serial)) {
+                    // emulate CRL exception message in RFC3280CertPathUtilities.checkCRLs
+                    String message = "Certificate revocation of serial 0x" + serial.toString(16);
+                    System.out.println(message);
+                    AnnotatedException e = new AnnotatedException(message);
+                    throw new CertPathValidatorException(e.getMessage(), e, certPath, 0);
+                }
+            }
+        }
+        // END android-added
 
         //
         // (b)
